--- conflicted
+++ resolved
@@ -78,11 +78,9 @@
 	
 	private MediaOperations mediaOperations;
 	
-<<<<<<< HEAD
 	private ThreadOperations threadOperations;
-=======
+	
 	private PageOperations pageOperations;
->>>>>>> 68604e33
 
 	/**
 	 * Create a new instance of FacebookTemplate.
@@ -116,11 +114,8 @@
 		eventOperations = new EventTemplate(this);
 		mediaOperations = new MediaTemplate(this, getRestTemplate());
 		groupOperations = new GroupTemplate(this);
-<<<<<<< HEAD
 		threadOperations = new ThreadTemplate(this);
-=======
 		pageOperations = new PageTemplate(this);
->>>>>>> 68604e33
 	}
 	
 	@Override
@@ -170,13 +165,12 @@
 		return mediaOperations;
 	}
 	
-<<<<<<< HEAD
 	public ThreadOperations threadOperations() {
 		return threadOperations;
-=======
+	}
+	
 	public PageOperations pageOperations() {
 		return pageOperations;
->>>>>>> 68604e33
 	}
 	
 	// low-level Graph API operations
